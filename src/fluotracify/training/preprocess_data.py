--- conflicted
+++ resolved
@@ -121,11 +121,7 @@
     return trace
 
 
-<<<<<<< HEAD
-def tfds_crop_trace_and_labels(trace, label, length_delimiter):
-=======
 def tfds_crop_trace_and_label(trace, label, length_delimiter):
->>>>>>> 751a5ff2
     """Part of tf.data pipeline. Crop trace and label to a maximum length of
     length_delimiter
     """
