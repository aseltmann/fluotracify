--- conflicted
+++ resolved
@@ -10,10 +10,7 @@
 import pandas as pd
 
 from fluotracify.applications import correlate
-<<<<<<< HEAD
-=======
 from fluotracify.imports import ptu_utils as ptu
->>>>>>> e156c471
 from fluotracify.training import preprocess_data as ppd
 
 
@@ -166,10 +163,6 @@
         model loaded by tf.keras.models.load_model, should be compiled already
     pred_thresh : float between 0 and 1
         If prediction is lower, it is assumed to show 'no corruption'
-<<<<<<< HEAD
-
-=======
->>>>>>> e156c471
     fwhm : float
         The full width half maximum of the excitation beam in nm. Used for
         Calculation of the diffusion coefficient.
@@ -180,11 +173,7 @@
         If None, traces_of_interest is used for prediction and correlation. If
         an extra pd DataFrame is supplied, the artifacts will be predicted
         using traces_of_interest, and the correction and correlation will be
-<<<<<<< HEAD
-        done no traces_for_correlation. This makes sense, if the diffusion
-=======
         done on traces_for_correlation. This makes sense, if the diffusion
->>>>>>> e156c471
         processes are too fast for a binning window of 1ms, so the same traces
         with a smaller binning window can be supplied in traces_for_correlation
     bin_for_correlation : integer, optional
@@ -211,12 +200,9 @@
                              'have to have the same column number, since they'
                              'have to come from the same tcspc data')
 
-<<<<<<< HEAD
-=======
     if ntraces is None:
         ntraces = len(traces_of_interest.columns)
 
->>>>>>> e156c471
     diffrates_corrected_bypred = []
     transit_times_corrected_bypred = []
     tracelen_corrected_bypred = []
@@ -257,13 +243,8 @@
                                                     axis=0).astype(np.float64)
 
         # multipletau does not accept traces which are too short
-<<<<<<< HEAD
-        if len(trace_corrected_bypred) < 32:
-            continue
-=======
         # if len(trace_corrected_bypred) < 32:
         #     continue
->>>>>>> e156c471
 
         diff_corrected_bypred, trans_corrected_bypred, _ = correlate.correlate(
             trace=trace_corrected_bypred,
@@ -337,9 +318,6 @@
             plt.tight_layout()
             plt.show()
     return (diffrates_corrected_bypred, transit_times_corrected_bypred,
-<<<<<<< HEAD
-            tracelen_corrected_bypred)
-=======
             tracelen_corrected_bypred)
 
 
@@ -540,5 +518,4 @@
                         na_rep='NaN',
                         index=False)
 
-    return data_out
->>>>>>> e156c471
+    return data_out