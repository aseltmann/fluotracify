--- conflicted
+++ resolved
@@ -15,12 +15,8 @@
 from pathlib import Path
 
 from fluotracify.applications import (equations_to_fit as eq,
-<<<<<<< HEAD
-                                      correlate_cython as ccy)
-=======
                                       correlate_cython as ccy,
                                       corr_fit_object as cfo)
->>>>>>> 59b596a8
 
 logging.basicConfig(format='%(asctime)s - %(message)s')
 log = logging.getLogger(__name__)
