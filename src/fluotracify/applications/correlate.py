--- conflicted
+++ resolved
@@ -118,19 +118,11 @@
     for ntraces_index in range(ntraces):
         trace_arb = traces_of_interest.iloc[:length_delimiter, ntraces_index]
 
-<<<<<<< HEAD
-        diff_arb, trans_arb, _ = correlate(trace=trace_arb,
-                                           fwhm=fwhm,
-                                           diffrate=None,
-                                           time_step=1.,
-                                           verbose=False)
-=======
         diff_arb, trans_arb, _ = correlate_and_fit(trace=trace_arb,
                                                    fwhm=fwhm,
                                                    diffrate=None,
                                                    time_step=time_step,
                                                    verbose=False)
->>>>>>> 9023575d
         diffrates_arb.append(diff_arb)
         transit_times_arb.append(trans_arb)
         tracelen_arb.append(len(trace_arb))
