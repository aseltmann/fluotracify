"""This module contains functions to perform autocorrelation analysis on one-
dimensional fluorescence traces"""

import matplotlib.pyplot as plt
import numpy as np
from lmfit import Parameters, fit_report, minimize
from multipletau import autocorrelate

<<<<<<< HEAD
# from nanosimpy
if True:  # isort workaround
    sys.path.append('../../../src/')
    import nanosimpy.nanosimpy.equations_to_fit as eq
=======
from fluotracify.applications import equations_to_fit as eq
>>>>>>> exp-201231-clustersim


def correlate(trace, fwhm, diffrate=None, time_step=1., verbose=True):
    """autocorrelate an FCS trace and return the calculated diffusion rate and
    transit_time. If verbose=True, plot the correlation curve and fit, and
    print out the derived values for transit time and diffusion constant.

    Parameters
    ----------
    trace : numpy array, pandas DataFrame, dtype has to be float64
        A 1D time trace
    fwhm : float
        The full width half maximum of the excitation beam in nm. Used for
        Calculation of the diffusion coefficient.
    diffrate : float
        The simulated diffusion rate. Insert 'None', if no simulation was done.
    time_step : int, float
        The time step size of the fluorescence trace in ms. Is used for
        positioning the x-axis of the  correlation plot and does not influence
        the correlation itself
    verbose : bool
        If True, does a plot of correlation and fit and prints out the fit
        report, transit time from fit,  diffusion rate calculated from transit
        time(, and simulated diffusion rate, if applicable)

    Returns
    -------
    diffrate_calc : float
        Diffusion rate in um^2 / s calculated from transit time
    transit_time : flaot
        Transit time in ms calculated from fit
    out : numpy arrays
        - out[0] gives tau in ms
        - out[1] gives G(tau)
        - out[2] gives correlation (x, y), fit, and residuals
    """
    # otherwise alpha1-variation does not seem to work
    assert trace.dtype == np.float64, 'Error: The datatype should be float64'
    # Paremeters for fitting.
    param = Parameters()
    param.add('offset', value=0.01, min=-0.5, max=1.5, vary=True)
    param.add('GN0', value=1.000, min=-0.0001, max=3000.0, vary=True)
    param.add('A1', value=1.000, min=0.0001, max=1.0000, vary=False)
    param.add('txy1', value=0.10, min=0.001, max=2000.0, vary=True)
    param.add('alpha1', value=0.75, min=0.600, max=2.0, vary=True)
    options = {'Dimen': 1, 'Diff_eq': 1, 'Triplet_eq': 1, 'Diff_species': 1}
    # Correlation
    try:
        out = autocorrelate(trace, m=16, normalize=True, deltat=time_step)
    except (ValueError, IndexError):
        # if correlation fails, e.g. because len(trace) < 2*m (ValueError)
        # or because a trace of length 0 is given (IndexError)
        return np.nan, np.nan, np.nan
    # Fit
    res = minimize(eq.residual, param, args=(out[:, 0], out[:, 1], options))
    fit = eq.equation_(res.params, out[:, 0], options)
    residual_var = res.residual
    output = fit_report(res.params)
    transit_time = res.params['txy1'].value
    diffrate_calc = (float(fwhm) / 1000)**2 / (8 * np.log(2.0) * transit_time /
                                               1000)
    if verbose:
        plt.semilogx(out[:, 0], out[:, 1], 'g', label='correlation')
        plt.semilogx(out[:, 0], fit, 'r', label='fit')
        plt.xlim(left=time_step)
        plt.legend()
        print('fit report: {}\n'.format(output))
        print('transit time derived from fit: {}'.format(transit_time))
        print('diffusion rate calculated from transit time: {}'.format(
            diffrate_calc))
        if diffrate is not None:
            print('simulated diffusion rate: {}'.format(diffrate))
        print('\n')
    return diffrate_calc, transit_time, (out[:, 0], out[:, 1],
                                         fit, residual_var)


def correlation_of_arbitrary_trace(ntraces,
                                   traces_of_interest,
                                   fwhm,
                                   time_step,
                                   length_delimiter=None):
    """Takes pandas DataFrame of fluorescence traces ordered columnwise and
    performs an autocorrelation analysis on each trace
    Parameters
    ----------
    ntraces : int
        Number of ntraces from given DataFrames to choose for correlation
    traces_of_interest : Pandas DataFrame
        Contains the traces columnwise
    fwhm : float
        The full width half maximum of the excitation beam in nm. Used for
        Calculation of the diffusion coefficient.
    """
    if ntraces is None:
        ntraces = len(traces_of_interest.columns)

<<<<<<< HEAD
def correlation_of_arbitrary_trace(ntraces,
                                   traces_of_interest,
                                   fwhm,
                                   time_step,
                                   length_delimiter=None):
    """Takes pandas DataFrame of fluorescence traces ordered columnwise and
    performs an autocorrelation analysis on each trace

    Parameters
    ----------
    ntraces : int
        Number of ntraces from given DataFrames to choose for correlation
    traces_of_interest : Pandas DataFrame
        Contains the traces columnwise
    fwhm : float
        The full width half maximum of the excitation beam in nm. Used for
        Calculation of the diffusion coefficient.
    """
=======
>>>>>>> e156c471
    diffrates_arb = []
    transit_times_arb = []
    tracelen_arb = []

    for ntraces_index in range(ntraces):
        trace_arb = traces_of_interest.iloc[:length_delimiter, ntraces_index]

        diff_arb, trans_arb, _ = correlate(trace=trace_arb,
                                           fwhm=fwhm,
                                           diffrate=None,
<<<<<<< HEAD
<<<<<<< HEAD
                                           time_step=time_step,
=======
                                           time_step=1.,
>>>>>>> exp-201231-clustersim
=======
                                           time_step=time_step,
>>>>>>> e156c471
                                           verbose=False)
        diffrates_arb.append(diff_arb)
        transit_times_arb.append(trans_arb)
        tracelen_arb.append(len(trace_arb))
    return diffrates_arb, transit_times_arb, tracelen_arb<|MERGE_RESOLUTION|>--- conflicted
+++ resolved
@@ -6,14 +6,7 @@
 from lmfit import Parameters, fit_report, minimize
 from multipletau import autocorrelate
 
-<<<<<<< HEAD
-# from nanosimpy
-if True:  # isort workaround
-    sys.path.append('../../../src/')
-    import nanosimpy.nanosimpy.equations_to_fit as eq
-=======
 from fluotracify.applications import equations_to_fit as eq
->>>>>>> exp-201231-clustersim
 
 
 def correlate(trace, fwhm, diffrate=None, time_step=1., verbose=True):
@@ -111,27 +104,6 @@
     if ntraces is None:
         ntraces = len(traces_of_interest.columns)
 
-<<<<<<< HEAD
-def correlation_of_arbitrary_trace(ntraces,
-                                   traces_of_interest,
-                                   fwhm,
-                                   time_step,
-                                   length_delimiter=None):
-    """Takes pandas DataFrame of fluorescence traces ordered columnwise and
-    performs an autocorrelation analysis on each trace
-
-    Parameters
-    ----------
-    ntraces : int
-        Number of ntraces from given DataFrames to choose for correlation
-    traces_of_interest : Pandas DataFrame
-        Contains the traces columnwise
-    fwhm : float
-        The full width half maximum of the excitation beam in nm. Used for
-        Calculation of the diffusion coefficient.
-    """
-=======
->>>>>>> e156c471
     diffrates_arb = []
     transit_times_arb = []
     tracelen_arb = []
@@ -142,15 +114,7 @@
         diff_arb, trans_arb, _ = correlate(trace=trace_arb,
                                            fwhm=fwhm,
                                            diffrate=None,
-<<<<<<< HEAD
-<<<<<<< HEAD
-                                           time_step=time_step,
-=======
                                            time_step=1.,
->>>>>>> exp-201231-clustersim
-=======
-                                           time_step=time_step,
->>>>>>> e156c471
                                            verbose=False)
         diffrates_arb.append(diff_arb)
         transit_times_arb.append(trans_arb)
