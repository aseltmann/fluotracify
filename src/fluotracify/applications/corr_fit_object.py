--- conflicted
+++ resolved
@@ -98,14 +98,9 @@
          self.numberNandB, self.timeSeries, self.autoNorm, self.autotime,
          self.timeSeriesScale, self.timeSeriesSize, self.predictions,
          self.subChanArr, self.trueTimeArr, self.trueTimeWeights,
-<<<<<<< HEAD
-         self.photonCountBin) = ({}, {}, {}, {}, {}, {}, {}, {}, {}, {}, {},
-                                 {}, {}, {}, {}, {}, {})
-=======
          self.photonCountBin, self.trueTimeParts,
          self.subChanParts) = ({}, {}, {}, {}, {}, {}, {}, {}, {}, {}, {},
                                {}, {}, {}, {}, {}, {}, {}, {})
->>>>>>> 59b596a8
 
         self.importData()
         self.prepareChannels()
@@ -139,21 +134,12 @@
                                      out["dTimeArr"], out["resolution"])
                 # Remove Overflow and Markers; they are not handled at the
                 # moment.
-<<<<<<< HEAD
-                subChanArr = np.array([i for i in subChanArrFull
-                                       if not isinstance(i, tuple)])
-                trueTimeArr = np.array([i for i in trueTimeArrFull
-                                        if not isinstance(i, tuple)])
-                dTimeArr = np.array([i for i in dTimeArrFull
-                                     if not isinstance(i, tuple)])
-=======
                 subChanArr = np.array(
                     [i for i in subChanArrFull if not isinstance(i, tuple)])
                 trueTimeArr = np.array(
                     [i for i in trueTimeArrFull if not isinstance(i, tuple)])
                 dTimeArr = np.array(
                     [i for i in dTimeArrFull if not isinstance(i, tuple)])
->>>>>>> 59b596a8
                 self.subChanArr[key] = subChanArr
                 self.trueTimeArr[key] = trueTimeArr
                 self.dTimeArr = dTimeArr
@@ -504,16 +490,12 @@
         self.subChanArr[f'{self.name}'][np.invert(photonInd).astype(
             np.bool)] = 16
 
-<<<<<<< HEAD
-    def predictTimeSeries(self, model, scaler, name=None):
-=======
     def predictTimeSeries(self,
                           method,
                           scaler,
                           model=None,
                           threshold=None,
                           name=None):
->>>>>>> 59b596a8
         """Takes a timetrace, performs preprocessing, and applies a compiled
         unet for artifact detection
 
@@ -610,12 +592,8 @@
     def correctTCSPC(self,
                      pred_thresh: float = 0.5,
                      method: Union[Literal['weights'], Literal['delete'],
-<<<<<<< HEAD
-                                   Literal['delete_and_shift']] = 'weights',
-=======
                                    Literal['delete_and_shift'],
                                    Literal['averaging']] = 'delete_and_shift',
->>>>>>> 59b596a8
                      weight: Optional[Union[float, Literal['random'],
                                             Literal['1-pred']]] = None,
                      bin_after_correction: Optional[float] = None,
@@ -641,11 +619,6 @@
             the bin size which was deleted before. The time series constructed
             from this trueTimeArr will have no drops, all ends are annealed to
             each other.
-<<<<<<< HEAD
-        weight = optional, float, int, 'random', '1-pred' or None
-            Only used if method='weights'. Photons classified as artifacts are
-            given this weight.method=method
-=======
             'averaging' : save out each unique connected non-artifactual
             segment of the trace to self.trueTimeParts and self.subChanParts.
             The actual correction is done with
@@ -653,7 +626,6 @@
         weight = optional, float, int, 'random', '1-pred' or None
             Only used if method='weights'. Photons classified as artifacts are
             given this weight.
->>>>>>> 59b596a8
             'random': Each predicted bin gets a random weight between 0 and 1
             '1-pred': Each predicted bin gets a weight of 1 - prediction
             None: (or explicitly set to 0), the weight will be set to 0,
@@ -756,13 +728,9 @@
                     log.debug(
                         'correctTCSPC: shifted non-deleted photon '
                         'arrival times by photonCountBin=%s', photon_count_bin)
-<<<<<<< HEAD
-                self.trueTimeArr[f'{metadata[0]}_{ts_name}_CORRECTED'] = (
-=======
                 else:
                     method_name = 'DEL'
                 self.trueTimeArr[f'{metadata[0]}_{ts_name}_{method_name}'] = (
->>>>>>> 59b596a8
                     trueTimeCorrected)
                 self.subChanArr[f'{metadata[0]}_{ts_name}_{method_name}'] = (
                     subChanCorrected)
@@ -774,24 +742,6 @@
                         ts_name2 = 'DELBIN'
                     self.getTimeSeries(
                         photonCountBin=float(bin_after_correction),
-<<<<<<< HEAD
-                        truetime_name=f'{metadata[0]}_{ts_name}_CORRECTED',
-                        timeseries_name=f'{ts_name}_{ts_name2}')
-                    self.getPhotonCountingStats(name=f'{ts_name}_{ts_name2}')
-                else:
-                    if method == 'delete_and_shift':
-                        ts_name2 = 'DELSHIFT'
-                        ts = np.delete(trace, timeSeriesMask)
-                        tss = np.delete(trace_scale, timeSeriesMask)
-                    else:
-                        ts_name2 = 'DEL'
-                        ts = np.where(timeSeriesMask == 1, 0, trace)
-                        tss = trace_scale
-                    self.timeSeries[f'{ts_name}_{ts_name2}'][key] = ts
-                    self.timeSeriesScale[f'{ts_name}_{ts_name2}'][key] = tss
-                    self.photonCountBin = photon_count_bin
-                    self.getPhotonCountingStats(name=f'{ts_name}_{ts_name2}')
-=======
                         truetime_name=f'{metadata[0]}_{ts_name}_{method_name}',
                         timeseries_name=f'{ts_name}_{ts_name2}')
                     self.getPhotonCountingStats(name=f'{ts_name}_{ts_name2}')
@@ -810,7 +760,6 @@
                     sk[key], ssk[key], sik[key] = ts, tss, ts.size
                     self.photonCountBin[tt_key] = photon_count_bin
                     self.getPhotonCountingStats(name=tt_key)
->>>>>>> 59b596a8
 
             elif method == 'weights':
                 if weight == 'random':
@@ -831,8 +780,6 @@
                     trueTimeCorrected)
                 # garbage collection
                 del photon_weights
-<<<<<<< HEAD
-=======
 
             elif method == 'averaging':
                 parts_label = scipy.ndimage.label(~photonMask)
@@ -856,7 +803,6 @@
                 self.subChanParts[f'{metadata[0]}_{ts_name}'] = (
                     subChanParts)
 
->>>>>>> 59b596a8
             # garbage collection
             del trueTimeCorrected
 
@@ -938,12 +884,7 @@
             metadata = name.split('_')
             chan = metadata[0].strip('CH')
             chan_name = f"CH{chan}_"
-<<<<<<< HEAD
-            pcb_name = name.removesuffix("_CORRECTED").removesuffix(
-                "_FORWEIGHTS").removeprefix(chan_name)
-=======
             pcb_name = name.removesuffix("_FORWEIGHTS").removeprefix(chan_name)
->>>>>>> 59b596a8
             photon_count_bin = self.photonCountBin[f'{pcb_name}']
 
             log.debug(
@@ -973,11 +914,7 @@
                         'channels are used and continue', name)
                 if method == 'tttr2xfcs':
                     key = (f'CH{self.ch_present[i]}_BIN{photon_count_bin}'
-<<<<<<< HEAD
-                           f'_{name.removesuffix("_CORRECTED")}')
-=======
                            f'_{name}')
->>>>>>> 59b596a8
                     autonorm, autotime = self.crossAndAuto(
                         self.trueTimeArr[tt_key], self.subChanArr[tt_key],
                         [self.ch_present[i], self.ch_present[i]])
@@ -999,8 +936,6 @@
                     autonorm = np.zeros((auto.shape))
                     autonorm[:, 0,
                              0] = ((auto[:, 0, 0] * maxY) / (count**2)) - 1
-<<<<<<< HEAD
-=======
                 elif method == 'tttr2xfcs_with_averaging':
                     key = (f'CH{self.ch_present[i]}_BIN{photon_count_bin}'
                            f'_{name}')
@@ -1040,7 +975,6 @@
                     autonorm = np.zeros((auto.shape))
                     autonorm[:, 0, 0] = np.mean(autonorm_parts, axis=0)
 
->>>>>>> 59b596a8
                 self.autoNorm[f'{method}'][key] = autonorm[:, i, i].reshape(
                     1, 1, -1)
                 self.autotime[f'{method}'][key] = autotime.reshape(-1, 1)
