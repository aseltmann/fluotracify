--- conflicted
+++ resolved
@@ -11,16 +11,9 @@
       length_delimiter: {type: float, default: 16384}
       learning_rate: {type: float, default: 1e-5}
       epochs: {type: float, default: 10}
-<<<<<<< HEAD
-      csv_path: {type: path, default: ~/Programme/Jupyter/DOKTOR/saves/firstartefact/subsample_rand/}
-      steps_per_epoch: {type: float, default: 10}
-      validation_steps: {type: float, default: 10}
-    command: "python src/fluotracify/training/train.py {fluotracify_path} {batch_size} {frac_val} {length_delimiter} {learning_rate} {epochs} {csv_path} {steps_per_epoch} {validation_steps}"
-=======
       csv_path_train: {type: path, default: ~/Programme/Jupyter/DOKTOR/saves/firstartefact/subsample_rand/}
       csv_path_test: {type: path, default: ~/Programme/Jupyter/DOKTOR/saves/firstartefact/subsample_rand/}
       col_per_example: {type: float, default: 3}
       steps_per_epoch: {type: float, default: 10}
       validation_steps: {type: float, default: 10}
-    command: "python src/fluotracify/training/train.py {fluotracify_path} {batch_size} {frac_val} {length_delimiter} {learning_rate} {epochs} {csv_path_train} {csv_path_test} {col_per_example} {steps_per_epoch} {validation_steps}"
->>>>>>> e156c471
+    command: "python src/fluotracify/training/train.py {fluotracify_path} {batch_size} {frac_val} {length_delimiter} {learning_rate} {epochs} {csv_path_train} {csv_path_test} {col_per_example} {steps_per_epoch} {validation_steps}"